# Wavefront C# SDK [![travis build status](https://travis-ci.com/wavefrontHQ/wavefront-sdk-csharp.svg?branch=master)](https://travis-ci.com/wavefrontHQ/wavefront-sdk-csharp)

Wavefront C# SDK is the core library for sending metrics, histograms and trace data from your .NET application to Wavefront using an `IWavefrontSender` interface.

## Dependencies
  * .NET Standard (>= 2.0)
  * Microsoft.Extensions.Logging (>= 2.1.1)
  * Microsoft.Extensions.Logging.Debug (>= 2.1.1)
  
## Set Up an IWavefrontSender
You can choose to send data to Wavefront using either the [Wavefront proxy](https://docs.wavefront.com/proxies.html) or [direct ingestion](https://docs.wavefront.com/direct_ingestion.html).

The `IWavefrontSender` interface has two implementations. Instantiate the implementation that corresponds to your choice:
* [Create a `WavefrontProxyClient`](#create-a-wavefrontproxyclient) to send data to a Wavefront proxy
* [Create a `WavefrontDirectIngestionClient`](#create-a-wavefrontdirectingestionclient) to send data directly to a Wavefront service
  
### Create a WavefrontProxyClient
To create a WavefrontProxyClient, you specify the proxy host and one or more ports for the proxy to listen on.

<<<<<<< HEAD
Before data can be sent from your application, you must ensure the Wavefront proxy is configured and running:
* [Install](http://docs.wavefront.com/proxies_installing.html) a Wavefront proxy on the specified proxy host if necessary.
* [Configure](http://docs.wavefront.com/proxies_configuring.html) the proxy to listen on the specified port(s) by setting the corresponding properties: `pushListenerPort`, `histogramDistListenerPort`, `traceListenerPort`
* Start (or restart) the proxy.
=======
### Send data to Wavefront via Proxy
```
using Wavefront.CSharp.SDK.Integrations;
using Wavefront.CSharp.SDK.Entities.Metrics;

/*
 * Assume you have a running Wavefront proxy listening on at least one of 
 * metrics/direct-distribution/tracing ports and you know the proxy hostname
 */
var builder = new WavefrontProxyClient.Builder(proxyHost);

/* set this (Example - 2878) if you want to send metrics to Wavefront */
builder.MetricsPort(metricsPort);

/* set this (Example - 40,000) if you want to send histograms to Wavefront */
builder.DistributionPort(distributionPort);

/* set this (Example - 30,000) if you want to send opentracing spans to Wavefront */
builder.TracingPort(tracingPort);

/* set this if you want to change the default flush interval of 5 seconds */
builder.FlushIntervalSeconds(30);

var wavefrontProxyClient = builder.Build();

// 1) Send Metric to Wavefront
/*
 * Wavefront Metrics Data format
 * <metricName> <metricValue> [<timestamp>] source=<source> [pointTags]
 *
 * Example: "new-york.power.usage 42422 1533529977 source=localhost datacenter=dc1"
 */
wavefrontProxyClient.SendMetric(
    "new-york.power.usage",
    42422.0,
    1533529977L,
    "localhost",
    new Dictionary<string, string> { { "datacenter", "dc1" } }.ToImmutableDictionary()
);
>>>>>>> d8599a68

```csharp
// Create the builder with the proxy hostname or address
WavefrontProxyClient.Builder wfProxyClientBuilder = new WavefrontProxyClient.Builder(proxyHostName);

// Note: At least one of metrics/histogram/tracing port is required.
// Only set a port if you wish to send that type of data to Wavefront and you
// have the port enabled on the proxy.

// Set the pushListenerPort (example: 2878) to send metrics to Wavefront
wfProxyClientBuilder.MetricsPort(2878);

// Set the histogramDistListenerPort (example: 40,000) to send histograms to Wavefront
wfProxyClientBuilder.DistributionPort(40_000);

// Set the traceListenerPort (example: 30,000) to send opentracing spans to Wavefront
wfProxyClientBuilder.TracingPort(30_000);

// Optional: Set this to override the default flush interval of 5 seconds
wfProxyClientBuilder.FlushIntervalSeconds(2);

// Finally create a WavefrontProxyClient
IWavefrontSender wavefrontSender = wfProxyClientBuilder.Build();
```

### Create a WavefrontDirectIngestionClient
To create a `WavefrontDirectIngestionClient`, you must have access to a Wavefront instance with direct data ingestion permission:
```csharp
// Create a builder with the URL of the form "https://DOMAIN.wavefront.com"
// and a Wavefront API token with direct ingestion permission
WavefrontDirectIngestionClient.Builder wfDirectIngestionClientBuilder =
  new WavefrontDirectIngestionClient.Builder(wavefrontURL, token);

// Optional configuration properties.
// Only override the defaults to set higher values.

// This is the size of internal buffer beyond which data is dropped
// Optional: Set this to override the default max queue size of 50,000
wfDirectIngestionClientBuilder.MaxQueueSize(100_000);

// This is the max batch of data sent per flush interval
// Optional: Set this to override the default batch size of 10,000
wfDirectIngestionClientBuilder.BatchSize(20_000);

// Together with batch size controls the max theoretical throughput of the sender
// Optional: Set this to override the default flush interval value of 1 second
wfDirectIngestionClientBuilder.FlushIntervalSeconds(2);

// Finally create a WavefrontDirectIngestionClient
IWavefrontSender wavefrontSender = wfDirectIngestionClientBuilder.Build();
```
<<<<<<< HEAD
 
## Send Data to Wavefront

 To send data to Wavefront using the `IWavefrontSender` you instantiated:

### Metrics and Delta Counters

```csharp
// Wavefront Metrics Data format
// <metricName> <metricValue> [<timestamp>] source=<source> [pointTags]
// Example: "new-york.power.usage 42422 1533529977 source=localhost datacenter=dc1"
wavefrontSender.SendMetric(
=======
using Wavefront.CSharp.SDK.DirectIngestion;
using Wavefront.CSharp.SDK.Entities.Metrics;

/*
 * Assume you have a running Wavefront cluster and you know the 
 * server URL (example - https://mydomain.wavefront.com) and the API token
 */
var builder = new WavefrontDirectIngestionClient.Builder(wavefrontServer, token);

// set this if you want to change the default max queue size of 50,000
builder.MaxQueueSize(100_000);

// set this if you want to change the default batch size of 10,000
builder.BatchSize(20_000);

// set this if you want to change the default flush interval value of 1 seconds
builder.FlushIntervalSeconds(2);

var wavefrontDirectIngestionClient = builder.Build();

// 1) Send Metric to Wavefront
/*
 * Wavefront Metrics Data format
 * <metricName> <metricValue> [<timestamp>] source=<source> [pointTags]
 *
 * Example: "new-york.power.usage 42422 1533529977 source=localhost datacenter=dc1"
 */
wavefrontDirectIngestionClient.SendMetric(
>>>>>>> d8599a68
    "new-york.power.usage",
    42422.0,
    DateTimeOffset.UtcNow.ToUnixTimeMilliseconds(),
    "localhost",
    new Dictionary<string, string> { { "datacenter", "dc1" } }.ToImmutableDictionary()
);

// Wavefront Delta Counter format
// <metricName> <metricValue> source=<source> [pointTags]
// Example: "lambda.thumbnail.generate 10 source=lambda_thumbnail_service image-format=jpeg"
wavefrontSender.SendDeltaCounter(
    "lambda.thumbnail.generate",
    10,
    "lambda_thumbnail_service",
    new Dictionary<string, string> { { "image-format", "jpeg" } }.ToImmutableDictionary()
);
```

### Distributions (Histograms)

```csharp
// Wavefront Histogram Data format
// {!M | !H | !D} [<timestamp>] #<count> <mean> [centroids] <histogramName> source=<source>
// [pointTags]
// Example: You can choose to send to at most 3 bins: Minute, Hour, Day
// "!M 1533529977 #20 30.0 #10 5.1 request.latency source=appServer1 region=us-west"
// "!H 1533529977 #20 30.0 #10 5.1 request.latency source=appServer1 region=us-west"
// "!D 1533529977 #20 30.0 #10 5.1 request.latency source=appServer1 region=us-west"
wavefrontSender.SendDistribution(
    "request.latency",
    ImmutableList.Create(
        new KeyValuePair<double, int>(30.0, 20),
        new KeyValuePair<double, int>(5.1, 10)
    ),
    ImmutableHashSet.Create(
        HistogramGranularity.Minute,
        HistogramGranularity.Hour,
        HistogramGranularity.Day
    ),
    DateTimeOffset.UtcNow.ToUnixTimeMilliseconds(),
    "appServer1",
    new Dictionary<string, string> { { "region", "us-west" } }.ToImmutableDictionary()
);
```

### Tracing Spans

```csharp
 // Wavefront Tracing Span Data format
 // <tracingSpanName> source=<source> [pointTags] <start_millis> <duration_milliseconds>
 // Example: "getAllUsers source=localhost
 //           traceId=7b3bf470-9456-11e8-9eb6-529269fb1459
 //           spanId=0313bafe-9457-11e8-9eb6-529269fb1459
 //           parent=2f64e538-9457-11e8-9eb6-529269fb1459
 //           application=Wavefront http.method=GET
 //           1533529977 343500"
wavefrontSender.SendSpan(
    "getAllUsers",
    DateTimeOffset.UtcNow.ToUnixTimeMilliseconds(),
    343500L,
    "localhost",
    new Guid("7b3bf470-9456-11e8-9eb6-529269fb1459"),
    new Guid("0313bafe-9457-11e8-9eb6-529269fb1459"),
    ImmutableList.Create(new Guid("2f64e538-9457-11e8-9eb6-529269fb1459")),
    null,
    ImmutableList.Create(
        new KeyValuePair<string, string>("application", "Wavefront"),
        new KeyValuePair<string, string>("http.method", "GET")
    ),
    null
);
```

## Close the IWavefrontSender
Remember to flush the buffer and close the sender before shutting down your application.
```csharp
// If there are any failures observed while sending metrics/histograms/tracing-spans above,
// you get the total failure count using the below API
int totalFailures = wavefrontSender.GetFailureCount();

// on-demand buffer flush (may want to do this if you are shutting down your application)
wavefrontSender.Flush();

// close the sender connection before shutting down application
// this will flush in-flight buffer and close connection
wavefrontSender.Close();
```<|MERGE_RESOLUTION|>--- conflicted
+++ resolved
@@ -17,52 +17,10 @@
 ### Create a WavefrontProxyClient
 To create a WavefrontProxyClient, you specify the proxy host and one or more ports for the proxy to listen on.
 
-<<<<<<< HEAD
 Before data can be sent from your application, you must ensure the Wavefront proxy is configured and running:
 * [Install](http://docs.wavefront.com/proxies_installing.html) a Wavefront proxy on the specified proxy host if necessary.
 * [Configure](http://docs.wavefront.com/proxies_configuring.html) the proxy to listen on the specified port(s) by setting the corresponding properties: `pushListenerPort`, `histogramDistListenerPort`, `traceListenerPort`
 * Start (or restart) the proxy.
-=======
-### Send data to Wavefront via Proxy
-```
-using Wavefront.CSharp.SDK.Integrations;
-using Wavefront.CSharp.SDK.Entities.Metrics;
-
-/*
- * Assume you have a running Wavefront proxy listening on at least one of 
- * metrics/direct-distribution/tracing ports and you know the proxy hostname
- */
-var builder = new WavefrontProxyClient.Builder(proxyHost);
-
-/* set this (Example - 2878) if you want to send metrics to Wavefront */
-builder.MetricsPort(metricsPort);
-
-/* set this (Example - 40,000) if you want to send histograms to Wavefront */
-builder.DistributionPort(distributionPort);
-
-/* set this (Example - 30,000) if you want to send opentracing spans to Wavefront */
-builder.TracingPort(tracingPort);
-
-/* set this if you want to change the default flush interval of 5 seconds */
-builder.FlushIntervalSeconds(30);
-
-var wavefrontProxyClient = builder.Build();
-
-// 1) Send Metric to Wavefront
-/*
- * Wavefront Metrics Data format
- * <metricName> <metricValue> [<timestamp>] source=<source> [pointTags]
- *
- * Example: "new-york.power.usage 42422 1533529977 source=localhost datacenter=dc1"
- */
-wavefrontProxyClient.SendMetric(
-    "new-york.power.usage",
-    42422.0,
-    1533529977L,
-    "localhost",
-    new Dictionary<string, string> { { "datacenter", "dc1" } }.ToImmutableDictionary()
-);
->>>>>>> d8599a68
 
 ```csharp
 // Create the builder with the proxy hostname or address
@@ -114,8 +72,7 @@
 // Finally create a WavefrontDirectIngestionClient
 IWavefrontSender wavefrontSender = wfDirectIngestionClientBuilder.Build();
 ```
-<<<<<<< HEAD
- 
+
 ## Send Data to Wavefront
 
  To send data to Wavefront using the `IWavefrontSender` you instantiated:
@@ -127,36 +84,6 @@
 // <metricName> <metricValue> [<timestamp>] source=<source> [pointTags]
 // Example: "new-york.power.usage 42422 1533529977 source=localhost datacenter=dc1"
 wavefrontSender.SendMetric(
-=======
-using Wavefront.CSharp.SDK.DirectIngestion;
-using Wavefront.CSharp.SDK.Entities.Metrics;
-
-/*
- * Assume you have a running Wavefront cluster and you know the 
- * server URL (example - https://mydomain.wavefront.com) and the API token
- */
-var builder = new WavefrontDirectIngestionClient.Builder(wavefrontServer, token);
-
-// set this if you want to change the default max queue size of 50,000
-builder.MaxQueueSize(100_000);
-
-// set this if you want to change the default batch size of 10,000
-builder.BatchSize(20_000);
-
-// set this if you want to change the default flush interval value of 1 seconds
-builder.FlushIntervalSeconds(2);
-
-var wavefrontDirectIngestionClient = builder.Build();
-
-// 1) Send Metric to Wavefront
-/*
- * Wavefront Metrics Data format
- * <metricName> <metricValue> [<timestamp>] source=<source> [pointTags]
- *
- * Example: "new-york.power.usage 42422 1533529977 source=localhost datacenter=dc1"
- */
-wavefrontDirectIngestionClient.SendMetric(
->>>>>>> d8599a68
     "new-york.power.usage",
     42422.0,
     DateTimeOffset.UtcNow.ToUnixTimeMilliseconds(),
